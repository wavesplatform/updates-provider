--- conflicted
+++ resolved
@@ -11,8 +11,6 @@
     60
 }
 
-<<<<<<< HEAD
-=======
 fn default_updates_buffer_size() -> usize {
     10
 }
@@ -25,13 +23,10 @@
     1000
 }
 
->>>>>>> 3c052f10
 fn default_state_batch_size() -> usize {
     100
 }
 
-<<<<<<< HEAD
-=======
 fn default_start_height() -> i32 {
     0
 }
@@ -40,7 +35,6 @@
     8080
 }
 
->>>>>>> 3c052f10
 #[derive(Deserialize)]
 pub struct RedisConfig {
     pub host: String,
