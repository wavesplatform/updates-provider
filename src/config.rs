--- conflicted
+++ resolved
@@ -29,13 +29,14 @@
 }
 
 #[derive(Deserialize)]
-<<<<<<< HEAD
 struct FlatStatesUpdaterConfig {
     pub base_url: String,
-=======
+    pub polling_delay: u64,
+}
+
+#[derive(Deserialize)]
 struct FlatTestResourcesUpdaterConfig {
     pub test_resources_base_url: String,
->>>>>>> ff95039e
     pub polling_delay: u64,
 }
 
@@ -64,20 +65,21 @@
     })
 }
 
-<<<<<<< HEAD
 pub fn load_states_updater() -> Result<providers::states::Config, Error> {
     let flat_config = envy::prefixed("STATES_UPDATER__").from_env::<FlatStatesUpdaterConfig>()?;
 
     Ok(providers::states::Config {
         base_url: flat_config.base_url,
-=======
+        polling_delay: std::time::Duration::from_secs(flat_config.polling_delay),
+    })
+}
+
 pub fn load_test_resources_updater() -> Result<providers::test_resources::Config, Error> {
     let flat_config =
         envy::prefixed("TEST_RESOURCES_UPDATER__").from_env::<FlatTestResourcesUpdaterConfig>()?;
 
     Ok(providers::test_resources::Config {
         test_resources_base_url: flat_config.test_resources_base_url,
->>>>>>> ff95039e
         polling_delay: std::time::Duration::from_secs(flat_config.polling_delay),
     })
 }