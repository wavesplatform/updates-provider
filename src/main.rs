--- conflicted
+++ resolved
@@ -34,10 +34,6 @@
     static ref EXCHANGE_PAIRS_STORAGE: ExchangePairsStorage = ExchangePairsStorage::new();
 }
 
-lazy_static! {
-    pub static ref ASSETS_SERVICE_URL: RwLock<String> = RwLock::new(String::new());
-}
-
 fn main() -> Result<(), Error> {
     let rt = tokio::runtime::Runtime::new().unwrap();
     let result = rt.block_on(tokio_main());
@@ -53,12 +49,6 @@
     let blockchain_config = config::load_blockchain()?;
     let server_config = config::load_api()?;
 
-<<<<<<< HEAD
-    {
-        let mut asset_service_url = ASSETS_SERVICE_URL.write().unwrap();
-        asset_service_url.push_str(&server_config.assets_service_url);
-    }
-=======
     let metrics = tokio::spawn(
         MetricsWarpBuilder::new()
             .with_metrics_port(server_config.metrics_port)
@@ -71,7 +61,6 @@
             .with_metric(&*DB_WRITE_TIME)
             .run_async(),
     );
->>>>>>> 4b2d9346
 
     let redis_connection_url = format!(
         "redis://{}:{}@{}:{}/",
@@ -94,6 +83,10 @@
 
     let consumer_repo = PostgresConsumerRepo::new(consumer_db_pool);
     let provider_repo = PostgresProviderRepo::new(provider_db_pool);
+
+    EXCHANGE_PAIRS_STORAGE
+        .setup_asset_service_client(server_config.assets_service_url.as_str())
+        .await;
 
     EXCHANGE_PAIRS_STORAGE
         .load_blocks_rowlog(&provider_repo)
