--- conflicted
+++ resolved
@@ -18,11 +18,8 @@
     let redis_config = config::load_redis()?;
     let subscriptions_config = config::load_subscriptions()?;
     let configs_updater_config = config::load_configs_updater()?;
-<<<<<<< HEAD
     let states_updater_config = config::load_states_updater()?;
-=======
     let test_resources_config = config::load_test_resources_updater()?;
->>>>>>> ff95039e
 
     let subscriptions_updates_observers: SubscriptionsUpdatesObservers =
         SubscriptionsUpdatesObservers::default();
@@ -37,25 +34,12 @@
     let resources_repo = resources::repo::ResourcesRepoImpl::new(redis_pool.clone());
     let resources_repo = Arc::new(resources_repo);
 
-<<<<<<< HEAD
-    // configs
+    // Configs
     let configs_requester = Box::new(providers::configs::ConfigRequester::new(
         configs_updater_config.clone(),
     ));
     let configs_updates_provider = providers::Provider::new(
         configs_requester,
-=======
-    // Configs
-    let configs_repo = providers::configs::repo::ConfigsRepoImpl::new(
-        configs_updater_config.configs_base_url,
-        configs_updater_config.gitlab_private_token,
-        configs_updater_config.gitlab_configs_branch,
-    );
-
-    let config_updates_provider = providers::configs::configs_updater::ConfigsUpdaterImpl::new(
-        configs_repo,
-        resources_repo.clone(),
->>>>>>> ff95039e
         configs_updater_config.polling_delay,
         resources_repo.clone(),
     );
@@ -65,14 +49,14 @@
         .await
         .push(configs_subscriptions_updates_sender);
 
-    // states
+    // States
     let states_requester = Box::new(providers::states::StateRequester::new(
         states_updater_config.base_url,
     ));
     let states_updates_provider = providers::Provider::new(
         states_requester,
         states_updater_config.polling_delay,
-        resources_repo,
+        resources_repo.clone(),
     );
     let states_subscriptions_updates_sender = states_updates_provider.fetch_updates().await?;
 
@@ -82,17 +66,15 @@
         .push(states_subscriptions_updates_sender);
 
     // Test Resources
-    let test_resources_repo = providers::test_resources::repo::TestResourcesRepoImpl::new(
-        test_resources_config.test_resources_base_url,
+    let test_resources_requester =
+        Box::new(providers::test_resources::TestResourcesRequester::new(
+            test_resources_config.test_resources_base_url,
+        ));
+    let test_resources_updates_provider = providers::Provider::new(
+        test_resources_requester,
+        test_resources_config.polling_delay,
+        resources_repo,
     );
-
-    let test_resources_updates_provider =
-        providers::test_resources::updater::TestResourcesUpdaterImpl::new(
-            test_resources_repo,
-            resources_repo.clone(),
-            test_resources_config.polling_delay,
-        );
-
     let test_resources_subscriptions_updates_sender =
         test_resources_updates_provider.fetch_updates().await?;
 
