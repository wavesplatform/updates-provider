--- conflicted
+++ resolved
@@ -1,11 +1,8 @@
 pub mod configs;
-<<<<<<< HEAD
 pub mod requester;
 pub mod states;
+pub mod test_resources;
 pub mod watchlist;
-=======
-pub mod test_resources;
->>>>>>> ff95039e
 
 use crate::error::Error;
 use crate::models::Topic;
