--- conflicted
+++ resolved
@@ -36,15 +36,10 @@
 
 impl TransactionsRepoPool for TransactionsRepoPoolImpl {
     fn transaction(&self, f: impl FnOnce(&dyn TransactionsRepo) -> Result<()>) -> Result<()> {
-<<<<<<< HEAD
-        let conn = self.get_conn()?;
-        f(&conn)
-=======
         tokio::task::block_in_place(move || {
             let conn = self.get_conn()?;
             conn.transaction(|| f(&conn))
         })
->>>>>>> 828a30c2
     }
 }
 
