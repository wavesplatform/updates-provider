--- conflicted
+++ resolved
@@ -1,16 +1,8 @@
 [package]
 name = "updates-provider"
-<<<<<<< HEAD
-version = "1.4.7"
-authors = ["Аleksej Petrov <apetrov@wavesplatform.com>"]
-edition = "2021"
-=======
 version = "1.4.8"
 authors = ["Аleksej Petrov <apetrov@wavesplatform.com>"]
 edition = "2021"
-
-# See more keys and their definitions at https://doc.rust-lang.org/cargo/reference/manifest.html
->>>>>>> 26df45c6
 
 [dependencies]
 anyhow = "1.0"
