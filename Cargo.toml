--- conflicted
+++ resolved
@@ -1,15 +1,7 @@
 [package]
 name = "updates-provider"
-<<<<<<< HEAD
-version = "1.4.11"
-authors = [
-    "Аleksej Petrov <apetrov@wavesplatform.com>",
-    "Alex Kordys <akordys@web3tech.ru>",
-]
-=======
 version = "1.4.13"
 authors = ["Аleksej Petrov <apetrov@wavesplatform.com>", "Alex Kordys <akordys@web3tech.ru>"]
->>>>>>> 4b2d9346
 edition = "2021"
 
 [dependencies]
@@ -60,10 +52,15 @@
 wavesexchange_topic = { git = "https://github.com/waves-exchange/wavesexchange-rs", tag = "wavesexchange_topic/0.4.2" }
 #wavesexchange_topic = { path = "../wavesexchange-rs/wavesexchange_topic" }
 waves-protobuf-schemas = { git = "https://github.com/wavesplatform/protobuf-schemas", tag = "rust_v1.4.3-1" }
+fmtsize = "0.1.1"
 
 [dev-dependencies]
 base64 = "0.21"
 
 [[bin]]
 name = "service"
-path = "src/main.rs"+path = "src/main.rs"
+
+[[bin]]
+name = "test_pairs"
+path = "src/test_pairs.rs"